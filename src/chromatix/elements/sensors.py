--- conflicted
+++ resolved
@@ -51,13 +51,8 @@
 
     def __call__(
         self,
-<<<<<<< HEAD
         sensor_input: Array | Field,
         input_spacing: ScalarLike | None = None,
-=======
-        sensor_input: Union[Field, Array],
-        input_spacing: Optional[Union[float, Array]] = None,
->>>>>>> dee17705
         resample: bool = True,
     ) -> Array:
         """
@@ -78,13 +73,8 @@
             # WARNING(dd): @copypaste(Microscope) Assumes that field has same
             # spacing at all wavelengths when calculating intensity!
             input_spacing = sensor_input.dx[..., 0, 0].squeeze()
-<<<<<<< HEAD
         elif input_spacing is not None:
             input_spacing = jnp.atleast_1d(input_spacing)
-
-=======
-        input_spacing = jnp.atleast_1d(input_spacing)
->>>>>>> dee17705
         if resample and self.resampling_method is not None:
             resample_fn = self.resample_fn
         else:
